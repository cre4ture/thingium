--- conflicted
+++ resolved
@@ -213,28 +213,11 @@
 		stop()
 	}()
 
-<<<<<<< HEAD
 	robustSender := NewConnectedTmepmOptimizedTrySendTunnelData(destinationDevice, tm)
 	if robustSender == nil {
 		tl.Warnf("No tunnel channel found for device %v, cannot handle local tunnel endpoint",
 			destinationDevice)
 		return
-=======
-	var destinationDeviceTunnel chan<- *protocol.TunnelData
-	{
-		sharedDeviceConnections := tm.tryGetSharedDeviceConnections()
-		if sharedDeviceConnections == nil {
-			// in shutdown phase, sharedDeviceConnections might be nil
-			return
-		}
-
-		destinationDeviceTunnel = sharedDeviceConnections.TryGetDeviceChannel(destinationDevice)
-		if destinationDeviceTunnel == nil {
-			tl.Debugf("No tunnel channel found for device %v, cannot handle local tunnel endpoint",
-				destinationDevice)
-			return
-		}
->>>>>>> f6af3fdd
 	}
 
 	tl.Infoln("Starting to forward data for local tunnel endpoint, tunnel ID:", tunnelID,
@@ -275,34 +258,10 @@
 						Data:               buffer[:n],
 						DataPackageCounter: &thisPackageCounter,
 					},
-<<<<<<< HEAD
 				}, 5 /* retries */, tm)
 			if err != nil {
 				tl.Warnf("Failed to send tunnel data to device %v after retries: %v", destinationDevice, err)
 				return
-=======
-				}:
-					// sent successfully
-					break loop_send
-				default:
-					tl.Debugf("Failed to send data to device %v, tunnel channel may be closed (tunnel ID: %d)", destinationDevice, tunnelID)
-					{
-						sharedDeviceConnections := tm.tryGetSharedDeviceConnections()
-						if sharedDeviceConnections == nil {
-							// in shutdown phase, sharedDeviceConnections might be nil
-							return
-						}
-
-						destinationDeviceTunnel = sharedDeviceConnections.TryGetDeviceChannel(destinationDevice)
-						if destinationDeviceTunnel == nil {
-							tl.Debugf("No tunnel channel found for device %v, cannot handle local tunnel endpoint",
-								destinationDevice)
-							return
-						}
-						tl.Debugln("Re-trying to send data to device", destinationDevice, "tunnel ID:", tunnelID)
-					}
-				}
->>>>>>> f6af3fdd
 			}
 		}
 	}
