--- conflicted
+++ resolved
@@ -136,13 +136,9 @@
 
 	GlobalDirectoryTree(folder, prefix string, levels int, dirsOnly bool) ([]*TreeEntry, error)
 
-<<<<<<< HEAD
-	RequestGlobal(ctx context.Context, deviceID protocol.DeviceID, folder, name string, blockNo int, offset int64, size int, hash []byte, weakHash uint32, fromTemporary bool) ([]byte, error)
+	RequestGlobal(ctx context.Context, deviceID protocol.DeviceID, folder, name string, blockNo int, offset int64, size int, hash []byte, fromTemporary bool) ([]byte, error)
 
 	GetTunnelManager() TunnelManagerInterface
-=======
-	RequestGlobal(ctx context.Context, deviceID protocol.DeviceID, folder, name string, blockNo int, offset int64, size int, hash []byte, fromTemporary bool) ([]byte, error)
->>>>>>> ce884e5d
 }
 
 type model struct {
@@ -355,15 +351,9 @@
 }
 
 // Need to hold lock on m.mut when calling this.
-<<<<<<< HEAD
-func (m *model) addAndStartFolderLocked(cfg config.FolderConfiguration, fset *db.FileSet, cacheIgnoredFiles bool) {
-	ignores := ignore.New(cfg.Filesystem(nil), ignore.WithCache(cacheIgnoredFiles))
-	if cfg.Type.SupportsIgnores() {
-=======
 func (m *model) addAndStartFolderLocked(cfg config.FolderConfiguration, cacheIgnoredFiles bool) {
 	ignores := ignore.New(cfg.Filesystem(), ignore.WithCache(cacheIgnoredFiles))
-	if cfg.Type != config.FolderTypeReceiveEncrypted {
->>>>>>> ce884e5d
+	if cfg.Type.SupportsIgnores() {
 		if err := ignores.Load(".stignore"); err != nil && !fs.IsNotExist(err) {
 			slog.Error("Failed to load ignores", slogutil.Error(err))
 		}
