// Copyright (C) 2014 The Syncthing Authors.
//
// This Source Code Form is subject to the terms of the Mozilla Public
// License, v. 2.0. If a copy of the MPL was not distributed with this file,
// You can obtain one at https://mozilla.org/MPL/2.0/.

package ignore

import (
	"bytes"
	"fmt"
	"io"
	"os"
	"path/filepath"
	"strings"
	"testing"
	"time"

	"github.com/syncthing/syncthing/lib/build"
	"github.com/syncthing/syncthing/lib/fs"
	"github.com/syncthing/syncthing/lib/ignore/ignoreresult"
	"github.com/syncthing/syncthing/lib/osutil"
	"github.com/syncthing/syncthing/lib/rand"
)

const escapePrefixEqual = escapePrefix + "="

var testFiles = map[string]string{
	".stignore": `#include excludes
bfile
dir1/cfile
**/efile
/ffile
lost+found
`,
	"excludes":         "dir2/dfile\n#include further-excludes\n",
	"further-excludes": "dir3\n",
}

func newTestFS() fs.Filesystem {
	testFS := fs.NewFilesystem(fs.FilesystemTypeFake, rand.String(32)+"?content=true&nostfolder=true")

	// Add some data expected by the tests, previously existing on disk.
	testFS.Mkdir("dir3", 0o777)
	for name, content := range testFiles {
		fs.WriteFile(testFS, name, []byte(content), 0o666)
	}

	return testFS
}

func TestIgnore(t *testing.T) {
	testFs := newTestFS()

	pats := New(testFs, WithCache(true))
	err := pats.Load(".stignore")
	if err != nil {
		t.Fatal(err)
	}

	tests := []struct {
		f string
		r bool
	}{
		{"afile", false},
		{"bfile", true},
		{"cfile", false},
		{"dfile", false},
		{"efile", true},
		{"ffile", true},

		{"dir1", false},
		{filepath.Join("dir1", "cfile"), true},
		{filepath.Join("dir1", "dfile"), false},
		{filepath.Join("dir1", "efile"), true},
		{filepath.Join("dir1", "ffile"), false},

		{"dir2", false},
		{filepath.Join("dir2", "cfile"), false},
		{filepath.Join("dir2", "dfile"), true},
		{filepath.Join("dir2", "efile"), true},
		{filepath.Join("dir2", "ffile"), false},

		{filepath.Join("dir3"), true},
		{filepath.Join("dir3", "afile"), true},

		{"lost+found", true},
	}

	for i, tc := range tests {
		if r := pats.Match(tc.f); r.IsIgnored() != tc.r {
			t.Errorf("Incorrect ignoreFile() #%d (%s); E: %v, A: %v", i, tc.f, tc.r, r)
		}
	}
}

func TestExcludes(t *testing.T) {
	testFs := newTestFS()

	stignore := `
	!iex2
	!ign1/ex
	ign1
	i*2
	!ign2
	`
	pats := New(testFs, WithCache(true))
	err := pats.Parse(bytes.NewBufferString(stignore), ".stignore")
	if err != nil {
		t.Fatal(err)
	}

	tests := []struct {
		f string
		r bool
	}{
		{"ign1", true},
		{"ign2", true},
		{"ibla2", true},
		{"iex2", false},
		{filepath.Join("ign1", "ign"), true},
		{filepath.Join("ign1", "ex"), false},
		{filepath.Join("ign1", "iex2"), false},
		{filepath.Join("iex2", "ign"), false},
		{filepath.Join("foo", "bar", "ign1"), true},
		{filepath.Join("foo", "bar", "ign2"), true},
		{filepath.Join("foo", "bar", "iex2"), false},
	}

	for _, tc := range tests {
		if r := pats.Match(tc.f); r.IsIgnored() != tc.r {
			t.Errorf("Incorrect match for %s: %v != %v", tc.f, r, tc.r)
		}
	}
}

func TestFlagOrder(t *testing.T) {
	testFs := newTestFS()

	stignore := `
	## Ok cases
	(?i)(?d)!ign1
	(?d)(?i)!ign2
	(?i)!(?d)ign3
	(?d)!(?i)ign4
	!(?i)(?d)ign5
	!(?d)(?i)ign6
	## Bad cases
	!!(?i)(?d)ign7
	(?i)(?i)(?d)ign8
	(?i)(?d)(?d)!ign9
	(?d)(?d)!ign10
	`
	pats := New(testFs, WithCache(true))
	err := pats.Parse(bytes.NewBufferString(stignore), ".stignore")
	if err != nil {
		t.Fatal(err)
	}

	for i := 1; i < 7; i++ {
		pat := fmt.Sprintf("ign%d", i)
		if r := pats.Match(pat); r.IsIgnored() || r.IsDeletable() {
			t.Errorf("incorrect %s", pat)
		}
	}
	for i := 7; i < 10; i++ {
		pat := fmt.Sprintf("ign%d", i)
		if r := pats.Match(pat); r.IsDeletable() {
			t.Errorf("incorrect %s", pat)
		}
	}

	if r := pats.Match("(?d)!ign10"); !r.IsIgnored() {
		t.Errorf("incorrect")
	}
}

func TestDeletables(t *testing.T) {
	testFs := newTestFS()

	stignore := `
	(?d)ign1
	(?d)(?i)ign2
	(?i)(?d)ign3
	!(?d)ign4
	!ign5
	!(?i)(?d)ign6
	ign7
	(?i)ign8
	`
	pats := New(testFs, WithCache(true))
	err := pats.Parse(bytes.NewBufferString(stignore), ".stignore")
	if err != nil {
		t.Fatal(err)
	}

	tests := []struct {
		f string
		i bool
		d bool
	}{
		{"ign1", true, true},
		{"ign2", true, true},
		{"ign3", true, true},
		{"ign4", false, false},
		{"ign5", false, false},
		{"ign6", false, false},
		{"ign7", true, false},
		{"ign8", true, false},
	}

	for _, tc := range tests {
		if r := pats.Match(tc.f); r.IsIgnored() != tc.i || r.IsDeletable() != tc.d {
			t.Errorf("Incorrect match for %s: %v != Result{%t, %t}", tc.f, r, tc.i, tc.d)
		}
	}
}

func TestBadPatterns(t *testing.T) {
	testFs := newTestFS()

	t.Skip("to fix: bad pattern not happening")
	badPatterns := []string{
		"[",
		"/[",
		"**/[",
		"#include nonexistent",
		"#include .stignore",
	}

	for _, pat := range badPatterns {
		err := New(testFs, WithCache(true)).Parse(bytes.NewBufferString(pat), ".stignore")
		if err == nil {
			t.Errorf("No error for pattern %q", pat)
		}
		if !IsParseError(err) {
			t.Error("Should have been a parse error:", err)
		}
		if strings.HasPrefix(pat, "#include") {
			if fs.IsNotExist(err) {
				t.Error("Includes should not toss a regular isNotExist error")
			}
		}
	}
}

func TestCaseSensitivity(t *testing.T) {
	testFs := newTestFS()

	ign := New(testFs, WithCache(true))
	err := ign.Parse(bytes.NewBufferString("test"), ".stignore")
	if err != nil {
		t.Error(err)
	}

	match := []string{"test"}
	dontMatch := []string{"foo"}

	if build.IsDarwin || build.IsWindows {
		match = append(match, "TEST", "Test", "tESt")
	} else {
		dontMatch = append(dontMatch, "TEST", "Test", "tESt")
	}

	for _, tc := range match {
		if !ign.Match(tc).IsIgnored() {
			t.Errorf("Incorrect match for %q: should be matched", tc)
		}
	}

	for _, tc := range dontMatch {
		if ign.Match(tc).IsIgnored() {
			t.Errorf("Incorrect match for %q: should not be matched", tc)
		}
	}
}

func TestCaching(t *testing.T) {
	fs := fs.NewFilesystem(fs.FilesystemTypeFake, rand.String(32)+"?content=true")

	fd1, err := osutil.TempFile(fs, "", "")
	if err != nil {
		t.Fatal(err)
	}

	fd2, err := osutil.TempFile(fs, "", "")
	if err != nil {
		t.Fatal(err)
	}

	defer fd1.Close()
	defer fd2.Close()
	defer fs.Remove(fd1.Name())
	defer fs.Remove(fd2.Name())

	_, err = fd1.Write([]byte("/x/\n#include " + filepath.Base(fd2.Name()) + "\n"))
	if err != nil {
		t.Fatal(err)
	}

	fd2.Write([]byte("/y/\n"))

	pats := New(fs, WithCache(true))
	err = pats.Load(fd1.Name())
	if err != nil {
		t.Fatal(err)
	}

	if pats.matches.len() != 0 {
		t.Fatal("Expected empty cache")
	}

	// Cache some outcomes

	for _, letter := range []string{"a", "b", "x", "y"} {
		pats.Match(letter)
	}

	if pats.matches.len() != 4 {
		t.Fatal("Expected 4 cached results")
	}

	// Reload file, expect old outcomes to be preserved

	err = pats.Load(fd1.Name())
	if err != nil {
		t.Fatal(err)
	}
	if pats.matches.len() != 4 {
		t.Fatal("Expected 4 cached results")
	}

	// Modify the include file, expect empty cache. Ensure the timestamp on
	// the file changes.

	fd2.Write([]byte("/z/\n"))
	fd2.Sync()
	fakeTime := time.Now().Add(5 * time.Second)
	fs.Chtimes(fd2.Name(), fakeTime, fakeTime)

	err = pats.Load(fd1.Name())
	if err != nil {
		t.Fatal(err)
	}

	if pats.matches.len() != 0 {
		t.Fatal("Expected 0 cached results")
	}

	// Cache some outcomes again

	for _, letter := range []string{"b", "x", "y"} {
		pats.Match(letter)
	}

	// Verify that outcomes preserved on next load

	err = pats.Load(fd1.Name())
	if err != nil {
		t.Fatal(err)
	}
	if pats.matches.len() != 3 {
		t.Fatal("Expected 3 cached results")
	}

	// Modify the root file, expect cache to be invalidated

	fd1.Write([]byte("/a/\n"))
	fd1.Sync()
	fakeTime = time.Now().Add(5 * time.Second)
	fs.Chtimes(fd1.Name(), fakeTime, fakeTime)

	err = pats.Load(fd1.Name())
	if err != nil {
		t.Fatal(err)
	}
	if pats.matches.len() != 0 {
		t.Fatal("Expected cache invalidation")
	}

	// Cache some outcomes again

	for _, letter := range []string{"b", "x", "y"} {
		pats.Match(letter)
	}

	// Verify that outcomes provided on next load

	err = pats.Load(fd1.Name())
	if err != nil {
		t.Fatal(err)
	}
	if pats.matches.len() != 3 {
		t.Fatal("Expected 3 cached results")
	}
}

func TestCommentsAndBlankLines(t *testing.T) {
	testFs := newTestFS()

	stignore := `
	// foo
	//bar

	//!baz
	//#dex

	//                        ips


	`
	pats := New(testFs, WithCache(true))
	err := pats.Parse(bytes.NewBufferString(stignore), ".stignore")
	if err != nil {
		t.Error(err)
	}
	if len(pats.patterns) > 0 {
		t.Errorf("Expected no patterns")
	}
}

var result ignoreresult.R

func BenchmarkMatch(b *testing.B) {
	testFs := newTestFS()

	stignore := `
.frog
.frog*
.frogfox
.whale
.whale/*
.dolphin
.dolphin/*
~ferret~.*
.ferret.*
flamingo.*
flamingo
*.crow
*.crow
	`
	pats := New(testFs)
	err := pats.Parse(bytes.NewBufferString(stignore), ".stignore")
	if err != nil {
		b.Error(err)
	}

	b.ResetTimer()
	for i := 0; i < b.N; i++ {
		result = pats.Match("filename")
	}
}

func BenchmarkMatchCached(b *testing.B) {
	stignore := `
.frog
.frog*
.frogfox
.whale
.whale/*
.dolphin
.dolphin/*
~ferret~.*
.ferret.*
flamingo.*
flamingo
*.crow
*.crow
	`
	// Caches per file, hence write the patterns to a file.

	fs := fs.NewFilesystem(fs.FilesystemTypeFake, rand.String(32)+"?content=true")

	fd, err := osutil.TempFile(fs, "", "")
	if err != nil {
		b.Fatal(err)
	}

	_, err = fd.Write([]byte(stignore))
	defer fd.Close()
	defer fs.Remove(fd.Name())
	if err != nil {
		b.Fatal(err)
	}

	// Load the patterns
	pats := New(fs, WithCache(true))
	err = pats.Load(fd.Name())
	if err != nil {
		b.Fatal(err)
	}
	// Cache the outcome for "filename"
	pats.Match("filename")

	// This load should now load the cached outcomes as the set of patterns
	// has not changed.
	err = pats.Load(fd.Name())
	if err != nil {
		b.Fatal(err)
	}
	b.ResetTimer()
	for i := 0; i < b.N; i++ {
		result = pats.Match("filename")
	}
}

func TestCacheReload(t *testing.T) {
	fs := fs.NewFilesystem(fs.FilesystemTypeFake, rand.String(32)+"?content=true")

	fd, err := osutil.TempFile(fs, "", "")
	if err != nil {
		t.Fatal(err)
	}

	defer fd.Close()
	defer fs.Remove(fd.Name())

	// Ignore file matches f1 and f2

	_, err = fd.Write([]byte("f1\nf2\n"))
	if err != nil {
		t.Fatal(err)
	}

	pats := New(fs, WithCache(true))
	err = pats.Load(fd.Name())
	if err != nil {
		t.Fatal(err)
	}

	// Verify that both are ignored

	if !pats.Match("f1").IsIgnored() {
		t.Error("Unexpected non-match for f1")
	}
	if !pats.Match("f2").IsIgnored() {
		t.Error("Unexpected non-match for f2")
	}
	if pats.Match("f3").IsIgnored() {
		t.Error("Unexpected match for f3")
	}

	// Rewrite file to match f1 and f3

	err = fd.Truncate(0)
	if err != nil {
		t.Fatal(err)
	}
	_, err = fd.Seek(0, io.SeekStart)
	if err != nil {
		t.Fatal(err)
	}
	_, err = fd.Write([]byte("f1\nf3\n"))
	if err != nil {
		t.Fatal(err)
	}
	fd.Sync()
	fakeTime := time.Now().Add(5 * time.Second)
	fs.Chtimes(fd.Name(), fakeTime, fakeTime)

	err = pats.Load(fd.Name())
	if err != nil {
		t.Fatal(err)
	}

	// Verify that the new patterns are in effect

	if !pats.Match("f1").IsIgnored() {
		t.Error("Unexpected non-match for f1")
	}
	if pats.Match("f2").IsIgnored() {
		t.Error("Unexpected match for f2")
	}
	if !pats.Match("f3").IsIgnored() {
		t.Error("Unexpected non-match for f3")
	}
}

func TestHash(t *testing.T) {
	testFs := newTestFS()

	p1 := New(testFs, WithCache(true))
	err := p1.Load(".stignore")
	if err != nil {
		t.Fatal(err)
	}

	// Same list of patterns as .stignore, after expansion
	stignore := `
	dir2/dfile
	dir3
	bfile
	dir1/cfile
	**/efile
	/ffile
	lost+found
	`
	p2 := New(testFs, WithCache(true))
	err = p2.Parse(bytes.NewBufferString(stignore), ".stignore")
	if err != nil {
		t.Fatal(err)
	}

	// Not same list of patterns
	stignore = `
	dir2/dfile
	dir3
	bfile
	dir1/cfile
	/ffile
	lost+found
	`
	p3 := New(testFs, WithCache(true))
	err = p3.Parse(bytes.NewBufferString(stignore), ".stignore")
	if err != nil {
		t.Fatal(err)
	}

	if p1.Hash() == "" {
		t.Error("p1 hash blank")
	}
	if p2.Hash() == "" {
		t.Error("p2 hash blank")
	}
	if p3.Hash() == "" {
		t.Error("p3 hash blank")
	}
	if p1.Hash() != p2.Hash() {
		t.Error("p1-p2 hashes differ")
	}
	if p1.Hash() == p3.Hash() {
		t.Error("p1-p3 hashes same")
	}
}

func TestHashOfEmpty(t *testing.T) {
	testFs := newTestFS()

	p1 := New(testFs, WithCache(true))

	err := p1.Load(".stignore")
	if err != nil {
		t.Fatal(err)
	}

	firstHash := p1.Hash()

	// Reloading with a non-existent file should empty the patterns and
	// recalculate the hash.
	// e3b0c44298fc1c149afbf4c8996fb92427ae41e4649b934ca495991b7852b855 is
	// the sah256 of nothing.

	p1.Load("file/does/not/exist")
	secondHash := p1.Hash()

	if firstHash == secondHash {
		t.Error("hash did not change")
	}
	if secondHash != "e3b0c44298fc1c149afbf4c8996fb92427ae41e4649b934ca495991b7852b855" {
		t.Error("second hash is not hash of empty string")
	}
	if len(p1.patterns) != 0 {
		t.Error("there are more than zero patterns")
	}
}

func TestWindowsPatterns(t *testing.T) {
	testFs := newTestFS()

	// We should accept patterns as both a/b and a\b and match that against
	// both kinds of slash as well.
	if !build.IsWindows {
		t.Skip("Windows specific test")
		return
	}

	stignore := `
	a/b
	c\d
	`
	pats := New(testFs, WithCache(true))

	err := pats.Parse(bytes.NewBufferString(stignore), ".stignore")
	if err != nil {
		t.Fatal(err)
	}

	tests := []string{`a\b`, `c\d`}
	for _, pat := range tests {
		if !pats.Match(pat).IsIgnored() {
			t.Errorf("Should match %s", pat)
		}
	}
}

func TestAutomaticCaseInsensitivity(t *testing.T) {
	testFs := newTestFS()

	// We should do case insensitive matching by default on some platforms.
	if !build.IsWindows && !build.IsDarwin {
		t.Skip("Windows/Mac specific test")
		return
	}

	stignore := `
	A/B
	c/d
	`
	pats := New(testFs, WithCache(true))

	err := pats.Parse(bytes.NewBufferString(stignore), ".stignore")
	if err != nil {
		t.Fatal(err)
	}

	tests := []string{`a/B`, `C/d`}
	for _, pat := range tests {
		if !pats.Match(pat).IsIgnored() {
			t.Errorf("Should match %s", pat)
		}
	}
}

func TestCommas(t *testing.T) {
	testFs := newTestFS()

	stignore := `
	foo,bar.txt
	{baz,quux}.txt
	`
	pats := New(testFs, WithCache(true))

	err := pats.Parse(bytes.NewBufferString(stignore), ".stignore")
	if err != nil {
		t.Fatal(err)
	}

	tests := []struct {
		name  string
		match bool
	}{
		{"foo.txt", false},
		{"bar.txt", false},
		{"foo,bar.txt", true},
		{"baz.txt", true},
		{"quux.txt", true},
		{"baz,quux.txt", false},
	}

	for _, tc := range tests {
		if pats.Match(tc.name).IsIgnored() != tc.match {
			t.Errorf("Match of %s was %v, should be %v", tc.name, !tc.match, tc.match)
		}
	}
}

func TestIssue3164(t *testing.T) {
	testFs := newTestFS()

	stignore := `
	(?d)(?i)*.part
	(?d)(?i)/foo
	(?d)(?i)**/bar
	`
	pats := New(testFs, WithCache(true))

	err := pats.Parse(bytes.NewBufferString(stignore), ".stignore")
	if err != nil {
		t.Fatal(err)
	}

	expanded := pats.Patterns()
	t.Log(expanded)
	expected := []string{
		"(?d)(?i)*.part",
		"(?d)(?i)**/*.part",
		"(?d)(?i)*.part/**",
		"(?d)(?i)**/*.part/**",
		"(?d)(?i)/foo",
		"(?d)(?i)/foo/**",
		"(?d)(?i)**/bar",
		"(?d)(?i)bar",
		"(?d)(?i)**/bar/**",
		"(?d)(?i)bar/**",
	}

	if len(expanded) != len(expected) {
		t.Errorf("Unmatched count: %d != %d", len(expanded), len(expected))
	}

	for i := range expanded {
		if expanded[i] != expected[i] {
			t.Errorf("Pattern %d does not match: %s != %s", i, expanded[i], expected[i])
		}
	}
}

func TestIssue3174(t *testing.T) {
	testFs := newTestFS()

	stignore := `
	*ä*
	`
	pats := New(testFs, WithCache(true))

	err := pats.Parse(bytes.NewBufferString(stignore), ".stignore")
	if err != nil {
		t.Fatal(err)
	}

	// The pattern above is normalized when parsing, and in order for this
	// string to match the pattern, it needs to use the same normalization. And
	// Go always uses NFC regardless of OS, while we use NFD on macos.
	if !pats.Match(nativeUnicodeNorm("åäö")).IsIgnored() {
		t.Error("Should match")
	}
}

func TestIssue3639(t *testing.T) {
	testFs := newTestFS()

	stignore := `
	foo/
	`
	pats := New(testFs, WithCache(true))

	err := pats.Parse(bytes.NewBufferString(stignore), ".stignore")
	if err != nil {
		t.Fatal(err)
	}

	if !pats.Match("foo/bar").IsIgnored() {
		t.Error("Should match 'foo/bar'")
	}

	if pats.Match("foo").IsIgnored() {
		t.Error("Should not match 'foo'")
	}
}

func TestIssue3674(t *testing.T) {
	testFs := newTestFS()

	stignore := `
	a*b
	a**c
	`

	testcases := []struct {
		file    string
		matches bool
	}{
		{"ab", true},
		{"asdfb", true},
		{"ac", true},
		{"asdfc", true},
		{"as/db", false},
		{"as/dc", true},
	}

	pats := New(testFs, WithCache(true))

	err := pats.Parse(bytes.NewBufferString(stignore), ".stignore")
	if err != nil {
		t.Fatal(err)
	}

	for _, tc := range testcases {
		res := pats.Match(tc.file).IsIgnored()
		if res != tc.matches {
			t.Errorf("Matches(%q) == %v, expected %v", tc.file, res, tc.matches)
		}
	}
}

func TestGobwasGlobIssue18(t *testing.T) {
	testFs := newTestFS()

	stignore := `
	a?b
	bb?
	`

	testcases := []struct {
		file    string
		matches bool
	}{
		{"ab", false},
		{"acb", true},
		{"asdb", false},
		{"bb", false},
		{"bba", true},
		{"bbaa", false},
	}

	pats := New(testFs, WithCache(true))

	err := pats.Parse(bytes.NewBufferString(stignore), ".stignore")
	if err != nil {
		t.Fatal(err)
	}

	for _, tc := range testcases {
		res := pats.Match(tc.file).IsIgnored()
		if res != tc.matches {
			t.Errorf("Matches(%q) == %v, expected %v", tc.file, res, tc.matches)
		}
	}
}

func TestRoot(t *testing.T) {
	testFs := newTestFS()

	stignore := `
	!/a
	/*
	`

	testcases := []struct {
		file    string
		matches bool
	}{
		{".", false},
		{"a", false},
		{"b", true},
	}

	pats := New(testFs, WithCache(true))

	err := pats.Parse(bytes.NewBufferString(stignore), ".stignore")
	if err != nil {
		t.Fatal(err)
	}

	for _, tc := range testcases {
		res := pats.Match(tc.file).IsIgnored()
		if res != tc.matches {
			t.Errorf("Matches(%q) == %v, expected %v", tc.file, res, tc.matches)
		}
	}
}

func TestLines(t *testing.T) {
	testFs := newTestFS()

	stignore := `
	#include excludes

	!/a
	/*
	!/a
	`

	pats := New(testFs, WithCache(true))

	err := pats.Parse(bytes.NewBufferString(stignore), ".stignore")
	if err != nil {
		t.Fatal(err)
	}

	expectedLines := []string{
		"",
		"#include excludes",
		"",
		"!/a",
		"/*",
		"!/a",
		"",
	}

	lines := pats.Lines()
	if len(lines) != len(expectedLines) {
		t.Fatalf("len(Lines()) == %d, expected %d", len(lines), len(expectedLines))
	}
	for i := range lines {
		if lines[i] != expectedLines[i] {
			t.Fatalf("Lines()[%d] == %s, expected %s", i, lines[i], expectedLines[i])
		}
	}
}

func TestDuplicateLines(t *testing.T) {
	testFs := newTestFS()

	stignore := `
	!/a
	/*
	!/a
	`
	stignoreFiltered := `
	!/a
	/*
	`

	pats := New(testFs, WithCache(true))

	err := pats.Parse(bytes.NewBufferString(stignore), ".stignore")
	if err != nil {
		t.Fatal(err)
	}
	patsLen := len(pats.patterns)

	err = pats.Parse(bytes.NewBufferString(stignoreFiltered), ".stignore")
	if err != nil {
		t.Fatal(err)
	}

	if patsLen != len(pats.patterns) {
		t.Fatalf("Parsed patterns differ when manually removing duplicate lines")
	}
}

func TestIssue4680(t *testing.T) {
	testFs := newTestFS()

	stignore := `
	#snapshot
	`

	testcases := []struct {
		file    string
		matches bool
	}{
		{"#snapshot", true},
		{"#snapshot/foo", true},
	}

	pats := New(testFs, WithCache(true))

	err := pats.Parse(bytes.NewBufferString(stignore), ".stignore")
	if err != nil {
		t.Fatal(err)
	}

	for _, tc := range testcases {
		res := pats.Match(tc.file).IsIgnored()
		if res != tc.matches {
			t.Errorf("Matches(%q) == %v, expected %v", tc.file, res, tc.matches)
		}
	}
}

func TestIssue4689(t *testing.T) {
	testFs := newTestFS()

	stignore := `// orig`

	pats := New(testFs, WithCache(true))

	err := pats.Parse(bytes.NewBufferString(stignore), ".stignore")
	if err != nil {
		t.Fatal(err)
	}

	if lines := pats.Lines(); len(lines) != 1 || lines[0] != "// orig" {
		t.Fatalf("wrong lines parsing original comment:\n%q", lines)
	}

	stignore = `// new`

	err = pats.Parse(bytes.NewBufferString(stignore), ".stignore")
	if err != nil {
		t.Fatal(err)
	}

	if lines := pats.Lines(); len(lines) != 1 || lines[0] != "// new" {
		t.Fatalf("wrong lines parsing changed comment:\n%v", lines)
	}
}

func TestIssue4901(t *testing.T) {
	testFs := newTestFS()

	stignore := `
	#include unicorn-lazor-death
	puppy
	`

	pats := New(testFs, WithCache(true))

	fd, err := pats.fs.Create(".stignore")
	if err != nil {
<<<<<<< HEAD
		t.Fatal(err.Error())
=======
		t.Fatal(err)
>>>>>>> ce884e5d
	}
	if _, err := fd.Write([]byte(stignore)); err != nil {
		t.Fatal(err)
	}

	// Cache does not suddenly make the load succeed.
	for i := 0; i < 2; i++ {
		err := pats.Load(".stignore")
		if err == nil {
			t.Fatal("expected an error")
		}
		if err == fs.ErrNotExist {
			t.Fatalf("unexpected error type: %T", err)
		}
		if !IsParseError(err) {
			t.Fatal("failure to load included file should be a parse error")
		}
	}

	fd, err = pats.fs.Create("unicorn-lazor-death")
	if err != nil {
<<<<<<< HEAD
		t.Fatal(err.Error())
=======
		t.Fatal(err)
>>>>>>> ce884e5d
	}
	if _, err := fd.Write([]byte(" ")); err != nil {
		t.Fatal(err)
	}

	err = pats.Load(".stignore")
	if err != nil {
		t.Fatalf("unexpected error: %s", err.Error())
	}
}

// TestIssue5009 checks that ignored dirs are only skipped if there are no include patterns.
// https://github.com/syncthing/syncthing/issues/5009 (rc-only bug)
func TestIssue5009(t *testing.T) {
	testFs := newTestFS()

	pats := New(testFs, WithCache(true))

	stignore := `
	ign1
	i*2
	`
	if err := pats.Parse(bytes.NewBufferString(stignore), ".stignore"); err != nil {
		t.Fatal(err)
	}
	if m := pats.Match("ign2"); !m.CanSkipDir() {
		t.Error("CanSkipDir should be true without excludes")
	}

	stignore = `
	!iex2
	!ign1/ex
	ign1
	i*2
	!ign2
	`

	if err := pats.Parse(bytes.NewBufferString(stignore), ".stignore"); err != nil {
		t.Fatal(err)
	}

	if m := pats.Match("ign2"); m.CanSkipDir() {
		t.Error("CanSkipDir should not be true with excludes")
	}
}

func TestSpecialChars(t *testing.T) {
	testFs := newTestFS()

	pats := New(testFs, WithCache(true))

	stignore := `(?i)/#recycle
(?i)/#nosync
(?i)/$Recycle.bin
(?i)/$RECYCLE.BIN
(?i)/System Volume Information`
	if err := pats.Parse(bytes.NewBufferString(stignore), ".stignore"); err != nil {
		t.Fatal(err)
	}

	cases := []string{
		"#nosync",
		"$RECYCLE.BIN",
		filepath.FromSlash("$RECYCLE.BIN/S-1-5-18/desktop.ini"),
	}

	for _, c := range cases {
		if !pats.Match(c).IsIgnored() {
			t.Errorf("%q should be ignored", c)
		}
	}
}

func TestIntlWildcards(t *testing.T) {
	testFs := newTestFS()

	pats := New(testFs, WithCache(true))

	stignore := `1000春
200?春
300[0-9]春
400[0-9]?`
	if err := pats.Parse(bytes.NewBufferString(stignore), ".stignore"); err != nil {
		t.Fatal(err)
	}

	cases := []string{
		"1000春",
		"2002春",
		"3003春",
		"4004春",
	}

	for _, c := range cases {
		if !pats.Match(c).IsIgnored() {
			t.Errorf("%q should be ignored", c)
		}
	}
}

func TestPartialIncludeLine(t *testing.T) {
	testFs := newTestFS()

	// Loading a partial #include line (no file mentioned) should error but not crash.

	pats := New(testFs, WithCache(true))

	cases := []string{
		"#include",
		"#include\n",
		"#include ",
		"#include \n",
		"#include   \n\n\n",
	}

	for _, tc := range cases {
		err := pats.Parse(bytes.NewBufferString(tc), ".stignore")
		if err == nil {
			t.Fatal("should error out")
		}
		if !IsParseError(err) {
			t.Fatal("failure to load included file should be a parse error")
		}
	}
}

func TestSkipIgnoredDirs(t *testing.T) {
	testFs := newTestFS()

	tcs := []struct {
		pattern  string
		expected bool
	}{
		{`!/test`, true},
		{`!/t[eih]t`, true},
		{`!/t*t`, true},
		{`!/t?t`, true},
		{`!/**`, true},
		{`!/parent/test`, false},
		{`!/parent/t[eih]t`, false},
		{`!/parent/t*t`, false},
		{`!/parent/t?t`, false},
		{`!/**.mp3`, false},
		{`!/pa*nt/test`, false},
		{`!/pa[sdf]nt/t[eih]t`, false},
		{`!/lowest/pa[sdf]nt/test`, false},
		{`!/lo*st/parent/test`, false},
		{`/pa*nt/test`, true},
		{`test`, true},
		{`*`, true},
	}

	for _, tc := range tcs {
		pats, err := parseLine(tc.pattern)
		if err != nil {
			t.Error(err)
		}
		for _, pat := range pats {
			if got := pat.allowsSkippingIgnoredDirs(); got != tc.expected {
				t.Errorf(`Pattern "%v": got %v, expected %v`, pat, got, tc.expected)
			}
		}
	}

	pats := New(testFs, WithCache(true))

	stignore := `
	/foo/ign*
	!/f*
	!/bar
	*
	`
	if err := pats.Parse(bytes.NewBufferString(stignore), ".stignore"); err != nil {
		t.Fatal(err)
	}
	if m := pats.Match("whatever"); !m.CanSkipDir() {
		t.Error("CanSkipDir should be true")
	}

	stignore = `
	!/foo/ign*
	*
	`
	if err := pats.Parse(bytes.NewBufferString(stignore), ".stignore"); err != nil {
		t.Fatal(err)
	}
	if m := pats.Match("whatever"); m.CanSkipDir() {
		t.Error("CanSkipDir should be false")
	}
}

func TestEmptyPatterns(t *testing.T) {
	testFs := newTestFS()

	// These patterns are all invalid and should be rejected as such (without panicking...)
	tcs := []string{
		"!",
		"(?d)",
		"(?i)",
	}

	for _, tc := range tcs {
		m := New(testFs)
		err := m.Parse(strings.NewReader(tc), ".stignore")
		if err == nil {
			t.Error("Should reject invalid pattern", tc)
		}
		if !IsParseError(err) {
			t.Fatal("bad pattern should be a parse error")
		}
	}
}

func TestWindowsLineEndings(t *testing.T) {
	testFs := newTestFS()

	if !build.IsWindows {
		t.Skip("Windows specific")
	}
	lines := "foo\nbar\nbaz\n"

	m := New(testFs)
	if err := m.Parse(strings.NewReader(lines), ".stignore"); err != nil {
		t.Fatal(err)
	}
	if err := WriteIgnores(testFs, ".stignore", m.Lines()); err != nil {
		t.Fatal(err)
	}

	fd, err := testFs.Open(".stignore")
	if err != nil {
		t.Fatal(err)
	}
	bs, err := io.ReadAll(fd)
	fd.Close()
	if err != nil {
		t.Fatal(err)
	}

	unixLineEndings := bytes.Count(bs, []byte("\n"))
	windowsLineEndings := bytes.Count(bs, []byte("\r\n"))
	if unixLineEndings == 0 || windowsLineEndings != unixLineEndings {
		t.Error("expected there to be a non-zero number of Windows line endings")
	}
}

type escapeTest struct {
	pattern string
	match   string
	want    bool
}

// pathSepIsBackslash could also be set to build.IsWindows, but this will work
// on any platform where the os.PathSeparator is a backslash (which is
// currently only Windows).
const pathSepIsBackslash = os.PathSeparator == '\\'

var backslashTests = []escapeTest{
	{`a`, `a`, true},

	{`a*`, `a`, true},
	{`a*b`, `ab`, true},
	{`*a`, `a`, true},
	{`*a*`, `a`, true},

	{`a?`, `ab`, true},
	{`a?b`, `acb`, true},
	{`?a`, `ba`, true},
	{`?a?`, `bac`, true},

	{`a[bc]`, `ab`, true},
	{`a[bc]d`, `abd`, true},
	{`[ab]c`, `ac`, true},
	{`[ab]c[de]`, `acd`, true},

	{`a{b,c}`, `ab`, true},
	{`a{b,c}d`, `abd`, true},
	{`{a,b}c`, `ac`, true},
	{`{a,b}c{d,e}`, `acd`, true},

	{`a/**`, `a/b/c`, true},
	{`a**c`, `a/b/c`, true},
	{`**/c`, `a/b/c`, true},
	{`a**b**c`, `a/b/c`, true},
	{`**/c/**`, `a/b/c/d/e`, true},

	{`a]b`, `a]b`, true},
	{`a}b`, `a}b`, true},

	{`a\*`, `a*`, !pathSepIsBackslash},
	{`a\*b`, `a*b`, !pathSepIsBackslash},
	{`\*a`, `*a`, true}, // backslash is first character
	{`\*a\*`, `*a*`, !pathSepIsBackslash},

	{`a\?`, `a?`, !pathSepIsBackslash},
	{`a\?b`, `a?b`, !pathSepIsBackslash},
	{`\?a`, `?a`, true}, // backslash is first character
	{`\?a\?`, `?a?`, !pathSepIsBackslash},

	{`a\[bc\]`, `a[bc]`, !pathSepIsBackslash},
	{`a\[bc\]d`, `a[bc]d`, !pathSepIsBackslash},
	{`\[ab\]c`, `[ab]c`, !pathSepIsBackslash},
	{`\[ab\]c\[de\]`, `[ab]c[de]`, !pathSepIsBackslash},

	{`a\{b,c\}`, `a{b,c}`, !pathSepIsBackslash},
	{`a\{b,c\}d`, `a{b,c}d`, !pathSepIsBackslash},
	{`\{a,b\}c`, `{a,b}c`, !pathSepIsBackslash},
	{`\{a,b\}c\{d,e\}`, `{a,b}c{d,e}`, !pathSepIsBackslash},

	{`a/\*\*`, `a/**`, !pathSepIsBackslash},
	{`a\*\*c`, `a**c`, !pathSepIsBackslash},
	{`\*\*/c`, `**/c`, !pathSepIsBackslash},
	{`a\*\*b\*\*c`, `a**b**c`, !pathSepIsBackslash},
	{`\*\*/c/\*\*`, `**/c/**`, !pathSepIsBackslash},

	{`\a`, `a`, true}, // backslash is first character

	{`\a\b`, `ab`, !pathSepIsBackslash},
	{`\a\b`, `a/b`, pathSepIsBackslash},

	{`a\r\n`, `arn`, !pathSepIsBackslash},
	{`a\r\n`, `a/r/n`, pathSepIsBackslash},

	{`\a\r\n`, `arn`, !pathSepIsBackslash},
	{`\a\r\n`, `a/r/n`, pathSepIsBackslash},
	{`\a\r\n`, `/a/r/n`, false}, // leading backslash is stripped off
}

// TestEscapeBackslash tests backslash (\) as the escape character.
func TestEscapeBackslash(t *testing.T) {
	testEscape(t, backslashTests, true)
}

// pipeTests contains the same wants as backslashTests, but
// !pathSepIsBackslash is changed to true and
// pathSepIsBackslash is changed to false.
var pipeTests = []escapeTest{
	{`a|*`, `a*`, true},
	{`a|*b`, `a*b`, true},
	{`|*a`, `*a`, true}, // backslash is first character
	{`|*a|*`, `*a*`, true},

	{`a|?`, `a?`, true},
	{`a|?b`, `a?b`, true},
	{`|?a`, `?a`, true}, // backslash is first character
	{`|?a|?`, `?a?`, true},

	{`a|[bc|]`, `a[bc]`, true},
	{`a|[bc|]d`, `a[bc]d`, true},
	{`|[ab|]c`, `[ab]c`, true},
	{`|[ab|]c|[de|]`, `[ab]c[de]`, true},

	{`a|{b,c|}`, `a{b,c}`, true},
	{`a|{b,c|}d`, `a{b,c}d`, true},
	{`|{a,b|}c`, `{a,b}c`, true},
	{`|{a,b|}c|{d,e|}`, `{a,b}c{d,e}`, true},

	{`a/|*|*`, `a/**`, true},
	{`a|*|*c`, `a**c`, true},
	{`|*|*/c`, `**/c`, true},
	{`a|*|*b|*|*c`, `a**b**c`, true},
	{`|*|*/c/|*|*`, `**/c/**`, true},

	{`a]b`, `a]b`, true},
	{`a}b`, `a}b`, true},

	{`|a`, `a`, true}, // backslash is first character

	{`|a|b`, `ab`, true},
	{`|a|b`, `a/b`, false},

	{`a|r|n`, `arn`, true},
	{`a|r|n`, `a/r/n`, false},

	{`|a|r|n`, `arn`, true},
	{`|a|r|n`, `a/r/n`, false},
	{`|a|r|n`, `/a/r/n`, false}, // leading backslash is stripped off
}

// TestEscapePipe tests when pipe (|) is the defaultEscapeChar character
// (as it is on Windows).
func TestEscapePipe(t *testing.T) {
	if defaultEscapeChar != '|' {
		t.Skip("Skipping: defaultEscapeChar is not a '|'")
	}

	testEscape(t, pipeTests, true)
}

// overrideBackslashTests has the same wants as the pipeTests tests.
// The only difference in the tests is the pipe symbol in the pattern has been
// changed to a backslash. This could be done programmatically, if desired.
var overrideBackslashTests = []escapeTest{
	{`a\*`, `a*`, true},
	{`a\*b`, `a*b`, true},
	{`\*a`, `*a`, true}, // backslash is first character
	{`\*a\*`, `*a*`, true},

	{`a\?`, `a?`, true},
	{`a\?b`, `a?b`, true},
	{`\?a`, `?a`, true}, // backslash is first character
	{`\?a\?`, `?a?`, true},

	{`a\[bc\]`, `a[bc]`, true},
	{`a\[bc\]d`, `a[bc]d`, true},
	{`\[ab\]c`, `[ab]c`, true},
	{`\[ab\]c\[de\]`, `[ab]c[de]`, true},

	{`a\{b,c\}`, `a{b,c}`, true},
	{`a\{b,c\}d`, `a{b,c}d`, true},
	{`\{a,b\}c`, `{a,b}c`, true},
	{`\{a,b\}c\{d,e\}`, `{a,b}c{d,e}`, true},

	{`a/\*\*`, `a/**`, true},
	{`a\*\*c`, `a**c`, true},
	{`\*\*/c`, `**/c`, true},
	{`a\*\*b\*\*c`, `a**b**c`, true},
	{`\*\*/c/\*\*`, `**/c/**`, true},

	{`a]b`, `a]b`, true},
	{`a}b`, `a}b`, true},

	{`\a`, `a`, true}, // backslash is first character

	{`\a\b`, `ab`, true},
	{`\a\b`, `a/b`, false},

	{`a\r\n`, `arn`, true},
	{`a\r\n`, `a/r/n`, false},

	{`\a\r\n`, `arn`, true},
	{`\a\r\n`, `a/r/n`, false},
	{`\a\r\n`, `/a/r/n`, false}, // leading backslash is stripped off
}

// TestEscapeOverrideBackslash tests when #escape=\ is in the .stignore file.
func TestEscapeOverrideBackslash(t *testing.T) {
	tests := make([]escapeTest, 0, len(overrideBackslashTests))

	for _, test := range overrideBackslashTests {
		tests = append(tests, escapeTest{
			escapePrefixEqual + "\\\n" + test.pattern,
			test.match,
			test.want,
		})
	}

	testEscape(t, tests, true)
}

// TestEscapeOverridePipe tests when #escape=| (or another character) is in the
// .stignore file.
func TestEscapeOverridePipe(t *testing.T) {
	escapeChars := []string{
		"|",
		">",
		"\u241B", // ␛
	}

	tests := make([]escapeTest, 0, len(pipeTests))

	for _, test := range pipeTests {
		for _, escapeChar := range escapeChars {
			tests = append(tests, escapeTest{
				escapePrefixEqual + escapeChar + "\n" + strings.ReplaceAll(test.pattern, "|", escapeChar),
				test.match,
				test.want,
			})
		}
	}

	testEscape(t, tests, true)
}

var escapePrefixes = []string{
	"",
	"\n",
	"// comment\n",
	"\n// comment\n",
	"#include escape-excludes\n",
	"// comment\n#include escape-excludes\n",
	"#include escape-excludes\n//comment\n",
	"// comment\n#include escape-excludes\n//comment\n",
}

// TestEscapeBeforePattern tests when #escape= is found before a pattern in the
// .stignore file.
func TestEscapeBeforePattern(t *testing.T) {
	tests := make([]escapeTest, 0, len(overrideBackslashTests)*len(escapePrefixes))

	for _, test := range overrideBackslashTests {
		for _, prefix := range escapePrefixes {
			tests = append(tests, escapeTest{
				// Use backslash, as it should not be ignored,
				// so test against the overrideBackslashTests.
				prefix + escapePrefixEqual + "\\\n" + test.pattern,
				test.match,
				test.want,
			})
		}
	}

	testEscape(t, tests, true)
}

// TestEscapeEmpty tests when #escape= (no char) is in the .stignore file.
func TestEscapeEmpty(t *testing.T) {
	suffixes := []string{"", " ", "\t", "=", "= ", "=\t", "x"}

	tests := make([]escapeTest, 0, len(backslashTests)*len(suffixes))

	for _, test := range backslashTests {
		for _, suffix := range suffixes {
			tests = append(tests, escapeTest{
				escapePrefix + suffix + "\n" + test.pattern,
				test.match,
				false,
			})
		}
	}

	testEscape(t, tests, false)
}

// TestEscapeInvalid tests when #escape=x has extra characters after it
func TestEscapeInvalid(t *testing.T) {
	suffixes := []string{"\\\\", "||", "\u241B\u241B", "xx"} // ␛

	tests := make([]escapeTest, 0, len(backslashTests)*len(suffixes))

	for _, test := range backslashTests {
		for _, suffix := range suffixes {
			tests = append(tests, escapeTest{
				escapePrefixEqual + suffix + "\n" + test.pattern,
				test.match,
				false,
			})
		}
	}

	testEscape(t, tests, false)
}

// TestEscapeAfterPattern tests when #escape= is found after a pattern in the
// .stignore file.
func TestEscapeAfterPattern(t *testing.T) {
	suffixes := []string{
		"pattern\n",
		"pattern/\n",
		"pattern/**\n",
	}

	tests := make([]escapeTest, 0, len(backslashTests)*len(escapePrefixes)*len(suffixes))

	for _, test := range backslashTests {
		for _, prefix := range escapePrefixes {
			for _, suffix := range suffixes {
				tests = append(tests, escapeTest{
					// Use a different character, as it should be ignored,
					// so test against the backslashTests.
					prefix + suffix + escapePrefixEqual + "\u241B\n" + test.pattern,
					test.match,
					false,
				})
			}
		}
	}

	testEscape(t, tests, false)
}

// TestEscapeDoubled tests when #escape= is found more than once.
func TestEscapeDoubled(t *testing.T) {
	suffixes := []string{
		"#escape\n",
		"#escape=\n",
		"#escape=\\\n",
		"#escape=|\n",
	}

	tests := make([]escapeTest, 0, len(backslashTests)*len(suffixes))

	for _, test := range backslashTests {
		for _, suffix := range suffixes {
			tests = append(tests, escapeTest{
				escapePrefixEqual + "\\\n" + suffix + test.pattern,
				test.match,
				false,
			})
		}
	}

	testEscape(t, tests, false)
}

var testEscapeFiles = map[string]string{
	"escape-excludes": "dir4\n",
}

func testEscape(t *testing.T, tests []escapeTest, noErrors bool) {
	t.Helper()

	for i, test := range tests {
		testFS := fs.NewFilesystem(fs.FilesystemTypeFake, rand.String(32)+"?content=true&nostfolder=true")

		for name, content := range testEscapeFiles {
			fs.WriteFile(testFS, name, []byte(content), 0o666)
		}
		pats := New(testFS, WithCache(true))

		err := pats.Parse(bytes.NewBufferString(test.pattern), ".stignore")
		if noErrors {
			if err != nil {
				t.Fatalf("%q: err=%v (test %d)", test.pattern, err, i+1)
			}
		} else {
			if err == nil {
				t.Fatalf("%q: got nil, want error (test %d)", test.pattern, i+1)
			}
			continue
		}

		got := pats.Match(test.match).IsIgnored()
		if got != test.want {
			t.Errorf("%-20q: %-20q: got %v, want %v (test %d)", test.pattern, test.match, got, test.want, i+1)
		}
	}
}<|MERGE_RESOLUTION|>--- conflicted
+++ resolved
@@ -1080,11 +1080,7 @@
 
 	fd, err := pats.fs.Create(".stignore")
 	if err != nil {
-<<<<<<< HEAD
-		t.Fatal(err.Error())
-=======
-		t.Fatal(err)
->>>>>>> ce884e5d
+		t.Fatal(err)
 	}
 	if _, err := fd.Write([]byte(stignore)); err != nil {
 		t.Fatal(err)
@@ -1106,11 +1102,7 @@
 
 	fd, err = pats.fs.Create("unicorn-lazor-death")
 	if err != nil {
-<<<<<<< HEAD
-		t.Fatal(err.Error())
-=======
-		t.Fatal(err)
->>>>>>> ce884e5d
+		t.Fatal(err)
 	}
 	if _, err := fd.Write([]byte(" ")); err != nil {
 		t.Fatal(err)
