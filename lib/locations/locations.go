--- conflicted
+++ resolved
@@ -256,14 +256,9 @@
 	// that. The variable should be set to an absolute path or be ignored,
 	// but that's not what we did previously, so we retain the old behavior.
 	if xdgDataHome != "" {
-<<<<<<< HEAD
 		candidate := filepath.Join(xdgDataHome, "thingium")
-		if fileExists(filepath.Join(candidate, LevelDBDir)) {
-=======
-		candidate := filepath.Join(xdgDataHome, "syncthing")
 		if fileExists(filepath.Join(candidate, databaseName)) ||
 			fileExists(filepath.Join(candidate, levelDBDir)) {
->>>>>>> ce884e5d
 			return candidate
 		}
 	}
