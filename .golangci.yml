--- conflicted
+++ resolved
@@ -44,10 +44,7 @@
     - wrapcheck
     - wsl
     - wsl_v5
-<<<<<<< HEAD
     - godot
-=======
->>>>>>> ce884e5d
   exclusions:
     generated: lax
     presets:
