--- conflicted
+++ resolved
@@ -187,30 +187,7 @@
 				TunnelDestinationAddress: destinationAddress,
 				Protocol:                 &protocolTCP,
 			},
-<<<<<<< HEAD
 		}, 5 /* retries */)
-=======
-		})
-
-		if err == nil {
-			break
-		} else {
-			// sleep and retry - device might not yet be connected
-			retry := func() bool {
-				timer := time.NewTimer(time.Second)
-				defer timer.Stop()
-
-				tl.Debugf("Failed to send tunnel data to device %v: %v", destinationDevice, err)
-				select {
-				case <-ctx.Done():
-					tl.Debugln("Context done, stopping listener")
-					return false
-				case <-timer.C:
-					tl.Debugln("Retrying to send tunnel data to device", destinationDevice)
-					return true
-				}
-			}()
->>>>>>> f6af3fdd
 
 	if err != nil {
 		tl.Debugln("Stopping listener due to context done or failure to send open command")
@@ -308,15 +285,11 @@
 				device, tunnel.json.RemoteServiceName, tunnel.json.RemoteAddress)
 		}
 		if err != nil {
-<<<<<<< HEAD
 			proto := "TCP"
 			if isUdp {
 				proto = "UDP"
 			}
 			tl.Warnf("Failed to serve listener %s for tunnel %s: %v", proto, tunnel.descriptor, err)
-=======
-			tl.Debugf("Failed to serve listener for tunnel %s: %v", tunnel.descriptor, err)
->>>>>>> f6af3fdd
 		} else {
 			tl.Debugln("Listener for tunnel", tunnel.descriptor, "stopped")
 		}
